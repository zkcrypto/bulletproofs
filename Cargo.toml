--- conflicted
+++ resolved
@@ -4,11 +4,7 @@
 # - update version field 
 # - update html_root_url
 # - update CHANGELOG
-<<<<<<< HEAD
-version = "2.0.1"
-=======
 version = "4.0.0"
->>>>>>> def499bb
 authors = ["Cathie Yun <cathieyun@gmail.com>", 
            "Henry de Valence <hdevalence@hdevalence.ca>",
            "Oleg Andreev <oleganza@gmail.com>"]
@@ -21,32 +17,18 @@
 edition = "2018"
 
 [dependencies]
-<<<<<<< HEAD
-curve25519-dalek = { version = "2", default-features = false, features = [ "alloc", "nightly"] }
-subtle = { version = "2", default-features = false }
-sha3 = { version = "0.8", default-features = false }
-digest = { version = "0.8", default-features = false }
-rand_core = { version = "0.5", default-features = false, features = ["alloc"] }
-rand = { version = "0.7", default-features = false }
-=======
 curve25519-dalek = { package = "curve25519-dalek-ng", version = "4", default-features = false, features = ["u64_backend"] }
 subtle = { package = "subtle-ng", version = "2.4", default-features = false }
 sha3 = { version = "0.9.1", default-features = false }
 digest = { version = "0.9.0", default-features = false }
 rand_core = { version = "0.6", default-features = false, features = ["alloc"] }
 rand = { version = "0.8", default-features = false, optional = true }
->>>>>>> def499bb
 byteorder = { version = "1", default-features = false }
 serde = { version = "1", default-features = false, features = ["alloc"], optional = true }
 serde_derive = { version = "1", default-features = false, optional = true }
 thiserror = { version = "1", optional = true }
-<<<<<<< HEAD
-merlin = { version = "2", default-features = false }
+merlin = { version = "3", default-features = false }
 zeroize = { version = "1.1.0", default-features = false, features = ["alloc"], optional = true }
-=======
-merlin = { version = "3", default-features = false }
-clear_on_drop = { version = "0.2", default-features = false }
->>>>>>> def499bb
 
 [dev-dependencies]
 hex = "0.3"
@@ -55,7 +37,6 @@
 rand_chacha = "0.3"
 
 [features]
-<<<<<<< HEAD
 default = ["std", "avx2_backend", "zeroize"]
 
 u64_backend = ["curve25519-dalek/u64_backend", ]
@@ -70,15 +51,6 @@
 	"rand/std", 
 	"thiserror", 
 ]
-=======
-default = ["std", "serde"]
-avx2_backend = ["curve25519-dalek/avx2_backend"]
-yoloproofs = []
-serde = ["dep:serde", "serde_derive", "curve25519-dalek/serde"]
-std = ["serde", "rand", "rand/std", "rand/std_rng", "thiserror", "curve25519-dalek/std"]
-nightly = ["curve25519-dalek/nightly", "curve25519-dalek/alloc", "subtle/nightly", "clear_on_drop/nightly"]
-docs = ["nightly"]
->>>>>>> def499bb
 
 [[test]]
 name = "range_proof"
