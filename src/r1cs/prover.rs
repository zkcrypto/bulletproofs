#![allow(non_snake_case)]

<<<<<<< HEAD
=======
use clear_on_drop::clear::Clear;
use core::borrow::BorrowMut;
>>>>>>> def499bb
use core::mem;
use curve25519_dalek::ristretto::{CompressedRistretto, RistrettoPoint};
use curve25519_dalek::scalar::Scalar;
use curve25519_dalek::traits::{Identity, MultiscalarMul};
use merlin::Transcript;
#[cfg(feature = "zeroize")]
use zeroize::Zeroize;

use super::{
    ConstraintSystem, LinearCombination, R1CSProof, RandomizableConstraintSystem,
    RandomizedConstraintSystem, Variable,
};

use crate::errors::R1CSError;
use crate::generators::{BulletproofGens, PedersenGens};
use crate::inner_product_proof::InnerProductProof;
use crate::r1cs::Metrics;
use crate::transcript::TranscriptProtocol;

/// A [`ConstraintSystem`] implementation for use by the prover.
///
/// The prover commits high-level variables and their blinding factors `(v, v_blinding)`,
/// allocates low-level variables and creates constraints in terms of these
/// high-level variables and low-level variables.
///
/// When all constraints are added, the proving code calls `prove`
/// which consumes the `Prover` instance, samples random challenges
/// that instantiate the randomized constraints, and creates a complete proof.
pub struct Prover<'g, T: BorrowMut<Transcript>> {
    transcript: T,
    pc_gens: &'g PedersenGens,
    /// The constraints accumulated so far.
    constraints: Vec<LinearCombination>,
    /// Secret data
    secrets: Secrets,

    /// This list holds closures that will be called in the second phase of the protocol,
    /// when non-randomized variables are committed.
    deferred_constraints:
        Vec<Box<dyn FnOnce(&mut RandomizingProver<'g, T>) -> Result<(), R1CSError>>>,

    /// Index of a pending multiplier that's not fully assigned yet.
    pending_multiplier: Option<usize>,
}

/// Separate struct to implement Drop trait for (for zeroing),
/// so that compiler does not prohibit us from moving the Transcript out of `prove()`.
struct Secrets {
    /// Stores assignments to the "left" of multiplication gates
    a_L: Vec<Scalar>,
    /// Stores assignments to the "right" of multiplication gates
    a_R: Vec<Scalar>,
    /// Stores assignments to the "output" of multiplication gates
    a_O: Vec<Scalar>,
    /// High-level witness data (value openings to V commitments)
    v: Vec<Scalar>,
    /// High-level witness data (blinding openings to V commitments)
    v_blinding: Vec<Scalar>,
}

/// Prover in the randomizing phase.
///
/// Note: this type is exported because it is used to specify the associated type
/// in the public impl of a trait `ConstraintSystem`, which boils down to allowing compiler to
/// monomorphize the closures for the proving and verifying code.
/// However, this type cannot be instantiated by the user and therefore can only be used within
/// the callback provided to `specify_randomized_constraints`.
pub struct RandomizingProver<'g, T: BorrowMut<Transcript>> {
    prover: Prover<'g, T>,
}

/// Overwrite secrets with null bytes when they go out of scope.
<<<<<<< HEAD
#[cfg(feature = "zeroize")]
impl<'t, 'g> Drop for Prover<'t, 'g> {
=======
impl Drop for Secrets {
>>>>>>> def499bb
    fn drop(&mut self) {
        self.v.zeroize();
        self.v_blinding.zeroize();

        self.a_L.zeroize();
        self.a_R.zeroize();
        self.a_O.zeroize();
    }
}

impl<'g, T: BorrowMut<Transcript>> ConstraintSystem for Prover<'g, T> {
    fn transcript(&mut self) -> &mut Transcript {
        self.transcript.borrow_mut()
    }

    fn multiply(
        &mut self,
        mut left: LinearCombination,
        mut right: LinearCombination,
    ) -> (Variable, Variable, Variable) {
        // Synthesize the assignments for l,r,o
        let l = self.eval(&left);
        let r = self.eval(&right);
        let o = l * r;

        // Create variables for l,r,o ...
        let l_var = Variable::MultiplierLeft(self.secrets.a_L.len());
        let r_var = Variable::MultiplierRight(self.secrets.a_R.len());
        let o_var = Variable::MultiplierOutput(self.secrets.a_O.len());
        // ... and assign them
        self.secrets.a_L.push(l);
        self.secrets.a_R.push(r);
        self.secrets.a_O.push(o);

        // Constrain l,r,o:
        left.terms.push((l_var, -Scalar::one()));
        right.terms.push((r_var, -Scalar::one()));
        self.constrain(left);
        self.constrain(right);

        (l_var, r_var, o_var)
    }

    fn allocate(&mut self, assignment: Option<Scalar>) -> Result<Variable, R1CSError> {
        let scalar = assignment.ok_or(R1CSError::MissingAssignment)?;

        match self.pending_multiplier {
            None => {
                let i = self.secrets.a_L.len();
                self.pending_multiplier = Some(i);
                self.secrets.a_L.push(scalar);
                self.secrets.a_R.push(Scalar::zero());
                self.secrets.a_O.push(Scalar::zero());
                Ok(Variable::MultiplierLeft(i))
            }
            Some(i) => {
                self.pending_multiplier = None;
                self.secrets.a_R[i] = scalar;
                self.secrets.a_O[i] = self.secrets.a_L[i] * self.secrets.a_R[i];
                Ok(Variable::MultiplierRight(i))
            }
        }
    }

    fn allocate_multiplier(
        &mut self,
        input_assignments: Option<(Scalar, Scalar)>,
    ) -> Result<(Variable, Variable, Variable), R1CSError> {
        let (l, r) = input_assignments.ok_or(R1CSError::MissingAssignment)?;
        let o = l * r;

        // Create variables for l,r,o ...
        let l_var = Variable::MultiplierLeft(self.secrets.a_L.len());
        let r_var = Variable::MultiplierRight(self.secrets.a_R.len());
        let o_var = Variable::MultiplierOutput(self.secrets.a_O.len());
        // ... and assign them
        self.secrets.a_L.push(l);
        self.secrets.a_R.push(r);
        self.secrets.a_O.push(o);

        Ok((l_var, r_var, o_var))
    }

    fn metrics(&self) -> Metrics {
        Metrics {
            multipliers: self.secrets.a_L.len(),
            constraints: self.constraints.len() + self.deferred_constraints.len(),
            phase_one_constraints: self.constraints.len(),
            phase_two_constraints: self.deferred_constraints.len(),
        }
    }

    fn constrain(&mut self, lc: LinearCombination) {
        // TODO: check that the linear combinations are valid
        // (e.g. that variables are valid, that the linear combination evals to 0 for prover, etc).
        self.constraints.push(lc);
    }
}

impl<'g, T: BorrowMut<Transcript>> RandomizableConstraintSystem for Prover<'g, T> {
    type RandomizedCS = RandomizingProver<'g, T>;

    fn specify_randomized_constraints<F>(&mut self, callback: F) -> Result<(), R1CSError>
    where
        F: 'static + FnOnce(&mut Self::RandomizedCS) -> Result<(), R1CSError>,
    {
        self.deferred_constraints.push(Box::new(callback));
        Ok(())
    }
}

impl<'g, T: BorrowMut<Transcript>> ConstraintSystem for RandomizingProver<'g, T> {
    fn transcript(&mut self) -> &mut Transcript {
        self.prover.transcript.borrow_mut()
    }

    fn multiply(
        &mut self,
        left: LinearCombination,
        right: LinearCombination,
    ) -> (Variable, Variable, Variable) {
        self.prover.multiply(left, right)
    }

    fn allocate(&mut self, assignment: Option<Scalar>) -> Result<Variable, R1CSError> {
        self.prover.allocate(assignment)
    }

    fn allocate_multiplier(
        &mut self,
        input_assignments: Option<(Scalar, Scalar)>,
    ) -> Result<(Variable, Variable, Variable), R1CSError> {
        self.prover.allocate_multiplier(input_assignments)
    }

    fn metrics(&self) -> Metrics {
        self.prover.metrics()
    }

    fn constrain(&mut self, lc: LinearCombination) {
        self.prover.constrain(lc)
    }
}

impl<'g, T: BorrowMut<Transcript>> RandomizedConstraintSystem for RandomizingProver<'g, T> {
    fn challenge_scalar(&mut self, label: &'static [u8]) -> Scalar {
        self.prover.transcript.borrow_mut().challenge_scalar(label)
    }
}

impl<'g, T: BorrowMut<Transcript>> Prover<'g, T> {
    /// Construct an empty constraint system with specified external
    /// input variables.
    ///
    /// # Inputs
    ///
    /// The `bp_gens` and `pc_gens` are generators for Bulletproofs
    /// and for the Pedersen commitments, respectively.  The
    /// [`BulletproofGens`] should have `gens_capacity` greater than
    /// the number of multiplication constraints that will eventually
    /// be added into the constraint system.
    ///
    /// The `transcript` parameter is a Merlin proof transcript.  The
    /// `ProverCS` holds onto the `&mut Transcript` until it consumes
    /// itself during [`ProverCS::prove`], releasing its borrow of the
    /// transcript.  This ensures that the transcript cannot be
    /// altered except by the `ProverCS` before proving is complete.
    ///
    /// # Returns
    ///
    /// Returns a new `Prover` instance.
    pub fn new(pc_gens: &'g PedersenGens, mut transcript: T) -> Self {
        transcript.borrow_mut().r1cs_domain_sep();

        Prover {
            pc_gens,
            transcript,
            secrets: Secrets {
                v: Vec::new(),
                v_blinding: Vec::new(),
                a_L: Vec::new(),
                a_R: Vec::new(),
                a_O: Vec::new(),
            },
            constraints: Vec::new(),
            deferred_constraints: Vec::new(),
            pending_multiplier: None,
        }
    }

    /// Creates commitment to a high-level variable and adds it to the transcript.
    ///
    /// # Inputs
    ///
    /// The `v` and `v_blinding` parameters are openings to the
    /// commitment to the external variable for the constraint
    /// system.  Passing the opening (the value together with the
    /// blinding factor) makes it possible to reference pre-existing
    /// commitments in the constraint system.  All external variables
    /// must be passed up-front, so that challenges produced by
    /// [`ConstraintSystem::challenge_scalar`] are bound to the
    /// external variables.
    ///
    /// # Returns
    ///
    /// Returns a pair of a Pedersen commitment (as a compressed Ristretto point),
    /// and a [`Variable`] corresponding to it, which can be used to form constraints.
    pub fn commit(&mut self, v: Scalar, v_blinding: Scalar) -> (CompressedRistretto, Variable) {
        let i = self.secrets.v.len();
        self.secrets.v.push(v);
        self.secrets.v_blinding.push(v_blinding);

        // Add the commitment to the transcript.
        let V = self.pc_gens.commit(v, v_blinding).compress();
        self.transcript.borrow_mut().append_point(b"V", &V);

        (V, Variable::Committed(i))
    }

    /// Use a challenge, `z`, to flatten the constraints in the
    /// constraint system into vectors used for proving and
    /// verification.
    ///
    /// # Output
    ///
    /// Returns a tuple of
    /// ```text
    /// (wL, wR, wO, wV)
    /// ```
    /// where `w{L,R,O}` is \\( z \cdot z^Q \cdot W_{L,R,O} \\).
    fn flattened_constraints(
        &mut self,
        z: &Scalar,
    ) -> (Vec<Scalar>, Vec<Scalar>, Vec<Scalar>, Vec<Scalar>) {
        let n = self.secrets.a_L.len();
        let m = self.secrets.v.len();

        let mut wL = vec![Scalar::zero(); n];
        let mut wR = vec![Scalar::zero(); n];
        let mut wO = vec![Scalar::zero(); n];
        let mut wV = vec![Scalar::zero(); m];

        let mut exp_z = *z;
        for lc in self.constraints.iter() {
            for (var, coeff) in &lc.terms {
                match var {
                    Variable::MultiplierLeft(i) => {
                        wL[*i] += exp_z * coeff;
                    }
                    Variable::MultiplierRight(i) => {
                        wR[*i] += exp_z * coeff;
                    }
                    Variable::MultiplierOutput(i) => {
                        wO[*i] += exp_z * coeff;
                    }
                    Variable::Committed(i) => {
                        wV[*i] -= exp_z * coeff;
                    }
                    Variable::One() => {
                        // The prover doesn't need to handle constant terms
                    }
                }
            }
            exp_z *= z;
        }

        (wL, wR, wO, wV)
    }

    /// Returns the secret value of the linear combination.
    pub fn eval(&self, lc: &LinearCombination) -> Scalar {
        lc.terms
            .iter()
            .map(|(var, coeff)| {
                coeff
                    * match var {
                        Variable::MultiplierLeft(i) => self.secrets.a_L[*i],
                        Variable::MultiplierRight(i) => self.secrets.a_R[*i],
                        Variable::MultiplierOutput(i) => self.secrets.a_O[*i],
                        Variable::Committed(i) => self.secrets.v[*i],
                        Variable::One() => Scalar::one(),
                    }
            })
            .sum()
    }

    /// Calls all remembered callbacks with an API that
    /// allows generating challenge scalars.
    fn create_randomized_constraints(mut self) -> Result<Self, R1CSError> {
        // Clear the pending multiplier (if any) because it was committed into A_L/A_R/S.
        self.pending_multiplier = None;

        if self.deferred_constraints.len() == 0 {
            self.transcript.borrow_mut().r1cs_1phase_domain_sep();
            Ok(self)
        } else {
            self.transcript.borrow_mut().r1cs_2phase_domain_sep();
            // Note: the wrapper could've used &mut instead of ownership,
            // but specifying lifetimes for boxed closures is not going to be nice,
            // so we move the self into wrapper and then move it back out afterwards.
            let mut callbacks = mem::replace(&mut self.deferred_constraints, Vec::new());
            let mut wrapped_self = RandomizingProver { prover: self };
            for callback in callbacks.drain(..) {
                callback(&mut wrapped_self)?;
            }
            Ok(wrapped_self.prover)
        }
    }

    /// Consume this `ConstraintSystem` to produce a proof.
    pub fn prove(self, bp_gens: &BulletproofGens) -> Result<R1CSProof, R1CSError> {
        self.prove_and_return_transcript(bp_gens)
            .map(|(proof, _transcript)| proof)
    }

    /// Consume this `ConstraintSystem` to produce a proof. Returns the proof and the transcript passed in `Prover::new`.
    pub fn prove_and_return_transcript(
        mut self,
        bp_gens: &BulletproofGens,
    ) -> Result<(R1CSProof, T), R1CSError> {
        use crate::util;
        use std::iter;

        // Commit a length _suffix_ for the number of high-level variables.
        // We cannot do this in advance because user can commit variables one-by-one,
        // but this suffix provides safe disambiguation because each variable
        // is prefixed with a separate label.
        self.transcript
            .borrow_mut()
            .append_u64(b"m", self.secrets.v.len() as u64);

        // Create a `TranscriptRng` from the high-level witness data
        //
        // The prover wants to rekey the RNG with its witness data.
        //
        // This consists of the high level witness data (the v's and
        // v_blinding's), as well as the low-level witness data (a_L,
        // a_R, a_O).  Since the low-level data should (hopefully) be
        // determined by the high-level data, it doesn't give any
        // extra entropy for reseeding the RNG.
        //
        // Since the v_blindings should be random scalars (in order to
        // protect the v's in the commitments), we don't gain much by
        // committing the v's as well as the v_blinding's.
        let mut rng = {
            let mut builder = self.transcript.borrow_mut().build_rng();

            // Commit the blinding factors for the input wires
            for v_b in &self.secrets.v_blinding {
                builder = builder.rekey_with_witness_bytes(b"v_blinding", v_b.as_bytes());
            }

            use rand::thread_rng;
            builder.finalize(&mut thread_rng())
        };

        // Commit to the first-phase low-level witness variables.
        let n1 = self.secrets.a_L.len();

        if bp_gens.gens_capacity < n1 {
            return Err(R1CSError::InvalidGeneratorsLength);
        }

        // We are performing a single-party circuit proof, so party index is 0.
        let gens = bp_gens.share(0);

        let i_blinding1 = Scalar::random(&mut rng);
        let o_blinding1 = Scalar::random(&mut rng);
        let s_blinding1 = Scalar::random(&mut rng);

        let mut s_L1: Vec<Scalar> = (0..n1).map(|_| Scalar::random(&mut rng)).collect();
        let mut s_R1: Vec<Scalar> = (0..n1).map(|_| Scalar::random(&mut rng)).collect();

        // A_I = <a_L, G> + <a_R, H> + i_blinding * B_blinding
        let A_I1 = RistrettoPoint::multiscalar_mul(
            iter::once(&i_blinding1)
                .chain(self.secrets.a_L.iter())
                .chain(self.secrets.a_R.iter()),
            iter::once(&self.pc_gens.B_blinding)
                .chain(gens.G(n1))
                .chain(gens.H(n1)),
        )
        .compress();

        // A_O = <a_O, G> + o_blinding * B_blinding
        let A_O1 = RistrettoPoint::multiscalar_mul(
            iter::once(&o_blinding1).chain(self.secrets.a_O.iter()),
            iter::once(&self.pc_gens.B_blinding).chain(gens.G(n1)),
        )
        .compress();

        // S = <s_L, G> + <s_R, H> + s_blinding * B_blinding
        let S1 = RistrettoPoint::multiscalar_mul(
            iter::once(&s_blinding1)
                .chain(s_L1.iter())
                .chain(s_R1.iter()),
            iter::once(&self.pc_gens.B_blinding)
                .chain(gens.G(n1))
                .chain(gens.H(n1)),
        )
        .compress();

        let transcript = self.transcript.borrow_mut();
        transcript.append_point(b"A_I1", &A_I1);
        transcript.append_point(b"A_O1", &A_O1);
        transcript.append_point(b"S1", &S1);

        // Process the remaining constraints.
        self = self.create_randomized_constraints()?;

        // Pad zeros to the next power of two (or do that implicitly when creating vectors)

        // If the number of multiplications is not 0 or a power of 2, then pad the circuit.
        let n = self.secrets.a_L.len();
        let n2 = n - n1;
        let padded_n = self.secrets.a_L.len().next_power_of_two();
        let pad = padded_n - n;

        if bp_gens.gens_capacity < padded_n {
            return Err(R1CSError::InvalidGeneratorsLength);
        }

        // Commit to the second-phase low-level witness variables

        let has_2nd_phase_commitments = n2 > 0;

        let (i_blinding2, o_blinding2, s_blinding2) = if has_2nd_phase_commitments {
            (
                Scalar::random(&mut rng),
                Scalar::random(&mut rng),
                Scalar::random(&mut rng),
            )
        } else {
            (Scalar::zero(), Scalar::zero(), Scalar::zero())
        };

        let mut s_L2: Vec<Scalar> = (0..n2).map(|_| Scalar::random(&mut rng)).collect();
        let mut s_R2: Vec<Scalar> = (0..n2).map(|_| Scalar::random(&mut rng)).collect();

        let (A_I2, A_O2, S2) = if has_2nd_phase_commitments {
            (
                // A_I = <a_L, G> + <a_R, H> + i_blinding * B_blinding
                RistrettoPoint::multiscalar_mul(
                    iter::once(&i_blinding2)
                        .chain(self.secrets.a_L.iter().skip(n1))
                        .chain(self.secrets.a_R.iter().skip(n1)),
                    iter::once(&self.pc_gens.B_blinding)
                        .chain(gens.G(n).skip(n1))
                        .chain(gens.H(n).skip(n1)),
                )
                .compress(),
                // A_O = <a_O, G> + o_blinding * B_blinding
                RistrettoPoint::multiscalar_mul(
                    iter::once(&o_blinding2).chain(self.secrets.a_O.iter().skip(n1)),
                    iter::once(&self.pc_gens.B_blinding).chain(gens.G(n).skip(n1)),
                )
                .compress(),
                // S = <s_L, G> + <s_R, H> + s_blinding * B_blinding
                RistrettoPoint::multiscalar_mul(
                    iter::once(&s_blinding2)
                        .chain(s_L2.iter())
                        .chain(s_R2.iter()),
                    iter::once(&self.pc_gens.B_blinding)
                        .chain(gens.G(n).skip(n1))
                        .chain(gens.H(n).skip(n1)),
                )
                .compress(),
            )
        } else {
            // Since we are using zero blinding factors and
            // there are no variables to commit,
            // the commitments _must_ be identity points,
            // so we can hardcode them saving 3 mults+compressions.
            (
                CompressedRistretto::identity(),
                CompressedRistretto::identity(),
                CompressedRistretto::identity(),
            )
        };

        let transcript = self.transcript.borrow_mut();
        transcript.append_point(b"A_I2", &A_I2);
        transcript.append_point(b"A_O2", &A_O2);
        transcript.append_point(b"S2", &S2);

        // 4. Compute blinded vector polynomials l(x) and r(x)

        let y = transcript.challenge_scalar(b"y");
        let z = transcript.challenge_scalar(b"z");

        let (wL, wR, wO, wV) = self.flattened_constraints(&z);

        let mut l_poly = util::VecPoly3::zero(n);
        let mut r_poly = util::VecPoly3::zero(n);

        let mut exp_y = Scalar::one(); // y^n starting at n=0
        let y_inv = y.invert();
        let exp_y_inv = util::exp_iter(y_inv).take(padded_n).collect::<Vec<_>>();

        let sLsR = s_L1
            .iter()
            .chain(s_L2.iter())
            .zip(s_R1.iter().chain(s_R2.iter()));
        for (i, (sl, sr)) in sLsR.enumerate() {
            // l_poly.0 = 0
            // l_poly.1 = a_L + y^-n * (z * z^Q * W_R)
            l_poly.1[i] = self.secrets.a_L[i] + exp_y_inv[i] * wR[i];
            // l_poly.2 = a_O
            l_poly.2[i] = self.secrets.a_O[i];
            // l_poly.3 = s_L
            l_poly.3[i] = *sl;
            // r_poly.0 = (z * z^Q * W_O) - y^n
            r_poly.0[i] = wO[i] - exp_y;
            // r_poly.1 = y^n * a_R + (z * z^Q * W_L)
            r_poly.1[i] = exp_y * self.secrets.a_R[i] + wL[i];
            // r_poly.2 = 0
            // r_poly.3 = y^n * s_R
            r_poly.3[i] = exp_y * sr;

            exp_y = exp_y * y; // y^i -> y^(i+1)
        }

        let t_poly = util::VecPoly3::special_inner_product(&l_poly, &r_poly);

        let t_1_blinding = Scalar::random(&mut rng);
        let t_3_blinding = Scalar::random(&mut rng);
        let t_4_blinding = Scalar::random(&mut rng);
        let t_5_blinding = Scalar::random(&mut rng);
        let t_6_blinding = Scalar::random(&mut rng);

        let T_1 = self.pc_gens.commit(t_poly.t1, t_1_blinding).compress();
        let T_3 = self.pc_gens.commit(t_poly.t3, t_3_blinding).compress();
        let T_4 = self.pc_gens.commit(t_poly.t4, t_4_blinding).compress();
        let T_5 = self.pc_gens.commit(t_poly.t5, t_5_blinding).compress();
        let T_6 = self.pc_gens.commit(t_poly.t6, t_6_blinding).compress();

        let transcript = self.transcript.borrow_mut();
        transcript.append_point(b"T_1", &T_1);
        transcript.append_point(b"T_3", &T_3);
        transcript.append_point(b"T_4", &T_4);
        transcript.append_point(b"T_5", &T_5);
        transcript.append_point(b"T_6", &T_6);

        let u = transcript.challenge_scalar(b"u");
        let x = transcript.challenge_scalar(b"x");

        // t_2_blinding = <z*z^Q, W_V * v_blinding>
        // in the t_x_blinding calculations, line 76.
        let t_2_blinding = wV
            .iter()
            .zip(self.secrets.v_blinding.iter())
            .map(|(c, v_blinding)| c * v_blinding)
            .sum();

        let t_blinding_poly = util::Poly6 {
            t1: t_1_blinding,
            t2: t_2_blinding,
            t3: t_3_blinding,
            t4: t_4_blinding,
            t5: t_5_blinding,
            t6: t_6_blinding,
        };

        let t_x = t_poly.eval(x);
        let t_x_blinding = t_blinding_poly.eval(x);
        let mut l_vec = l_poly.eval(x);
        l_vec.append(&mut vec![Scalar::zero(); pad]);

        let mut r_vec = r_poly.eval(x);
        r_vec.append(&mut vec![Scalar::zero(); pad]);

        // XXX this should refer to the notes to explain why this is correct
        for i in n..padded_n {
            r_vec[i] = -exp_y;
            exp_y = exp_y * y; // y^i -> y^(i+1)
        }

        let i_blinding = i_blinding1 + u * i_blinding2;
        let o_blinding = o_blinding1 + u * o_blinding2;
        let s_blinding = s_blinding1 + u * s_blinding2;

        let e_blinding = x * (i_blinding + x * (o_blinding + x * s_blinding));

        transcript.append_scalar(b"t_x", &t_x);
        transcript.append_scalar(b"t_x_blinding", &t_x_blinding);
        transcript.append_scalar(b"e_blinding", &e_blinding);

        // Get a challenge value to combine statements for the IPP
        let w = transcript.challenge_scalar(b"w");
        let Q = w * self.pc_gens.B;

        let G_factors = iter::repeat(Scalar::one())
            .take(n1)
            .chain(iter::repeat(u).take(n2 + pad))
            .collect::<Vec<_>>();
        let H_factors = exp_y_inv
            .into_iter()
            .zip(G_factors.iter())
            .map(|(y, u_or_1)| y * u_or_1)
            .collect::<Vec<_>>();

        let ipp_proof = InnerProductProof::create(
            transcript,
            &Q,
            &G_factors,
            &H_factors,
            gens.G(padded_n).cloned().collect(),
            gens.H(padded_n).cloned().collect(),
            l_vec,
            r_vec,
        );

        #[cfg(feature = "zeroize")]
        {
            s_L1.zeroize();
            s_L2.zeroize();
            s_R1.zeroize();
            s_R2.zeroize();
        }
        let proof = R1CSProof {
            A_I1,
            A_O1,
            S1,
            A_I2,
            A_O2,
            S2,
            T_1,
            T_3,
            T_4,
            T_5,
            T_6,
            t_x,
            t_x_blinding,
            e_blinding,
            ipp_proof,
        };
        Ok((proof, self.transcript))
    }
}<|MERGE_RESOLUTION|>--- conflicted
+++ resolved
@@ -1,10 +1,5 @@
 #![allow(non_snake_case)]
 
-<<<<<<< HEAD
-=======
-use clear_on_drop::clear::Clear;
-use core::borrow::BorrowMut;
->>>>>>> def499bb
 use core::mem;
 use curve25519_dalek::ristretto::{CompressedRistretto, RistrettoPoint};
 use curve25519_dalek::scalar::Scalar;
@@ -77,12 +72,8 @@
 }
 
 /// Overwrite secrets with null bytes when they go out of scope.
-<<<<<<< HEAD
 #[cfg(feature = "zeroize")]
 impl<'t, 'g> Drop for Prover<'t, 'g> {
-=======
-impl Drop for Secrets {
->>>>>>> def499bb
     fn drop(&mut self) {
         self.v.zeroize();
         self.v_blinding.zeroize();
