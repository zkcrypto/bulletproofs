#![allow(non_snake_case)]
#![doc(include = "../docs/range-proof-protocol.md")]

use rand;

use std::iter;

use curve25519_dalek::ristretto::{CompressedRistretto, RistrettoPoint};
use curve25519_dalek::scalar::Scalar;
use curve25519_dalek::traits::{IsIdentity, VartimeMultiscalarMul};
use merlin::Transcript;

use errors::ProofError;
use generators::{BulletproofGens, PedersenGens};
use inner_product_proof::InnerProductProof;
use transcript::TranscriptProtocol;
use util;

use serde::de::Visitor;
use serde::{self, Deserialize, Deserializer, Serialize, Serializer};

// Modules for MPC protocol

pub mod dealer;
pub mod messages;
pub mod party;

/// The `RangeProof` struct represents a single range proof.
#[derive(Clone, Debug)]
pub struct RangeProof {
    /// Commitment to the bits of the value
    A: CompressedRistretto,
    /// Commitment to the blinding factors
    S: CompressedRistretto,
    /// Commitment to the \\(t_1\\) coefficient of \\( t(x) \\)
    T_1: CompressedRistretto,
    /// Commitment to the \\(t_2\\) coefficient of \\( t(x) \\)
    T_2: CompressedRistretto,
    /// Evaluation of the polynomial \\(t(x)\\) at the challenge point \\(x\\)
    t_x: Scalar,
    /// Blinding factor for the synthetic commitment to \\(t(x)\\)
    t_x_blinding: Scalar,
    /// Blinding factor for the synthetic commitment to the inner-product arguments
    e_blinding: Scalar,
    /// Proof data for the inner-product argument.
    ipp_proof: InnerProductProof,
}

impl RangeProof {
    /// Create a rangeproof for a given pair of value `v` and
    /// blinding scalar `v_blinding`.
    ///
    /// XXX add doctests
    pub fn prove_single(
        bp_gens: &BulletproofGens,
        pc_gens: &PedersenGens,
        transcript: &mut Transcript,
        v: u64,
        v_blinding: &Scalar,
        n: usize,
    ) -> Result<RangeProof, ProofError> {
        RangeProof::prove_multiple(bp_gens, pc_gens, transcript, &[v], &[*v_blinding], n)
    }

    /// Create a rangeproof for a set of values.
    ///
    /// XXX add doctests
    pub fn prove_multiple(
        bp_gens: &BulletproofGens,
        pc_gens: &PedersenGens,
        transcript: &mut Transcript,
        values: &[u64],
        blindings: &[Scalar],
        n: usize,
    ) -> Result<RangeProof, ProofError> {
        use self::dealer::*;
        use self::party::*;

        if values.len() != blindings.len() {
            return Err(ProofError::WrongNumBlindingFactors);
        }
        if !(n == 8 || n == 16 || n == 32 || n == 64) {
            return Err(ProofError::InvalidBitsize);
        }
        if bp_gens.gens_capacity < n {
            return Err(ProofError::InvalidGeneratorsLength);
        }
        if bp_gens.party_capacity < values.len() {
            return Err(ProofError::InvalidGeneratorsLength);
        }

        let dealer = Dealer::new(bp_gens, pc_gens, transcript, n, values.len())?;

        let parties: Vec<_> = values
            .iter()
            .zip(blindings.iter())
<<<<<<< HEAD
            .map(|(&v, &v_blinding)| Party::new(v, v_blinding, n, &generators))
=======
            .map(|(&v, &v_blinding)| Party::new(bp_gens, pc_gens, v, v_blinding, n))
>>>>>>> 8accaa69
            // Collect the iterator of Results into a Result<Vec>, then unwrap it
            .collect::<Result<Vec<_>, _>>()?;

        let (parties, value_commitments): (Vec<_>, Vec<_>) = parties
            .into_iter()
            .enumerate()
            .map(|(j, p)| p.assign_position(j))
            .unzip();

        let (dealer, value_challenge) = dealer.receive_value_commitments(value_commitments)?;

        let (parties, poly_commitments): (Vec<_>, Vec<_>) = parties
            .into_iter()
            .map(|p| p.apply_challenge(&value_challenge))
            .unzip();

        let (dealer, poly_challenge) = dealer.receive_poly_commitments(poly_commitments)?;

        let proof_shares: Vec<_> = parties
            .into_iter()
            .map(|p| p.apply_challenge(&poly_challenge))
            // Collect the iterator of Results into a Result<Vec>, then unwrap it
            .collect::<Result<Vec<_>, _>>()?;

        let proof = dealer.receive_trusted_shares(&proof_shares)?;

        Ok(proof)
    }

    /// Verifies a rangeproof for a given value commitment \\(V\\).
    ///
    /// This is a convenience wrapper around `verify` for the `m=1` case.
    ///
    /// XXX add doctests
    pub fn verify_single(
        &self,
        bp_gens: &BulletproofGens,
        pc_gens: &PedersenGens,
        transcript: &mut Transcript,
        V: &RistrettoPoint,
        n: usize,
    ) -> Result<(), ProofError> {
        self.verify(bp_gens, pc_gens, transcript, &[*V], n)
    }

    /// Verifies an aggregated rangeproof for the given value commitments.
    ///
    /// XXX add doctests
    pub fn verify(
        &self,
        bp_gens: &BulletproofGens,
        pc_gens: &PedersenGens,
        transcript: &mut Transcript,
        value_commitments: &[RistrettoPoint],
        n: usize,
    ) -> Result<(), ProofError> {
        let m = value_commitments.len();

        // First, replay the "interactive" protocol using the proof
        // data to recompute all challenges.
        if !(n == 8 || n == 16 || n == 32 || n == 64) {
            return Err(ProofError::InvalidBitsize);
        }
        if bp_gens.gens_capacity < n {
            return Err(ProofError::InvalidGeneratorsLength);
        }
        if bp_gens.party_capacity < m {
            return Err(ProofError::InvalidGeneratorsLength);
        }

        transcript.rangeproof_domain_sep(n as u64, m as u64);

        // TODO: allow user to supply compressed commitments
        // to avoid unnecessary compression
        for V in value_commitments.iter() {
            transcript.commit_point(b"V", &V.compress());
        }
        transcript.commit_point(b"A", &self.A);
        transcript.commit_point(b"S", &self.S);

        let y = transcript.challenge_scalar(b"y");
        let z = transcript.challenge_scalar(b"z");
        let zz = z * z;
        let minus_z = -z;

        transcript.commit_point(b"T_1", &self.T_1);
        transcript.commit_point(b"T_2", &self.T_2);

        let x = transcript.challenge_scalar(b"x");

        transcript.commit_scalar(b"t_x", &self.t_x);
        transcript.commit_scalar(b"t_x_blinding", &self.t_x_blinding);
        transcript.commit_scalar(b"e_blinding", &self.e_blinding);

        let w = transcript.challenge_scalar(b"w");

        let mut rng = transcript.build_rng().finalize(&mut rand::thread_rng());

        // Challenge value for batching statements to be verified
        let c = Scalar::random(&mut rng);

        let (x_sq, x_inv_sq, s) = self.ipp_proof.verification_scalars(transcript);
        let s_inv = s.iter().rev();

        let a = self.ipp_proof.a;
        let b = self.ipp_proof.b;

        // Construct concat_z_and_2, an iterator of the values of
        // z^0 * \vec(2)^n || z^1 * \vec(2)^n || ... || z^(m-1) * \vec(2)^n
        let powers_of_2: Vec<Scalar> = util::exp_iter(Scalar::from(2u64)).take(n).collect();
        let concat_z_and_2: Vec<Scalar> = util::exp_iter(z)
            .take(m)
            .flat_map(|exp_z| powers_of_2.iter().map(move |exp_2| exp_2 * exp_z))
            .collect();

        let g = s.iter().map(|s_i| minus_z - a * s_i);
        let h = s_inv
            .zip(util::exp_iter(y.invert()))
            .zip(concat_z_and_2.iter())
            .map(|((s_i_inv, exp_y_inv), z_and_2)| z + exp_y_inv * (zz * z_and_2 - b * s_i_inv));

        let value_commitment_scalars = util::exp_iter(z).take(m).map(|z_exp| c * zz * z_exp);
        let basepoint_scalar = w * (self.t_x - a * b) + c * (delta(n, m, &y, &z) - self.t_x);

        let mega_check = RistrettoPoint::optional_multiscalar_mul(
            iter::once(Scalar::one())
                .chain(iter::once(x))
                .chain(iter::once(c * x))
                .chain(iter::once(c * x * x))
                .chain(x_sq.iter().cloned())
                .chain(x_inv_sq.iter().cloned())
                .chain(iter::once(-self.e_blinding - c * self.t_x_blinding))
                .chain(iter::once(basepoint_scalar))
                .chain(g)
                .chain(h)
                .chain(value_commitment_scalars),
            iter::once(self.A.decompress())
                .chain(iter::once(self.S.decompress()))
                .chain(iter::once(self.T_1.decompress()))
                .chain(iter::once(self.T_2.decompress()))
                .chain(self.ipp_proof.L_vec.iter().map(|L| L.decompress()))
                .chain(self.ipp_proof.R_vec.iter().map(|R| R.decompress()))
                .chain(iter::once(Some(pc_gens.B_blinding)))
                .chain(iter::once(Some(pc_gens.B)))
                .chain(bp_gens.G(n, m).map(|&x| Some(x)))
                .chain(bp_gens.H(n, m).map(|&x| Some(x)))
                .chain(value_commitments.iter().map(|&x| Some(x))),
        ).ok_or_else(|| ProofError::VerificationError)?;

        if mega_check.is_identity() {
            Ok(())
        } else {
            Err(ProofError::VerificationError)
        }
    }

    /// Serializes the proof into a byte array of \\(2 \lg n + 9\\)
    /// 32-byte elements, where \\(n\\) is the number of secret bits.
    ///
    /// # Layout
    ///
    /// The layout of the range proof encoding is:
    ///
    /// * four compressed Ristretto points \\(A,S,T_1,T_2\\),
    /// * three scalars \\(t_x, \tilde{t}_x, \tilde{e}\\),
    /// * \\(n\\) pairs of compressed Ristretto points \\(L_0,R_0\dots,L_{n-1},R_{n-1}\\),
    /// * two scalars \\(a, b\\).
    pub fn to_bytes(&self) -> Vec<u8> {
        // 7 elements: points A, S, T1, T2, scalars tx, tx_bl, e_bl.
        let mut buf = Vec::with_capacity(7 * 32 + self.ipp_proof.serialized_size());
        buf.extend_from_slice(self.A.as_bytes());
        buf.extend_from_slice(self.S.as_bytes());
        buf.extend_from_slice(self.T_1.as_bytes());
        buf.extend_from_slice(self.T_2.as_bytes());
        buf.extend_from_slice(self.t_x.as_bytes());
        buf.extend_from_slice(self.t_x_blinding.as_bytes());
        buf.extend_from_slice(self.e_blinding.as_bytes());
        // XXX this costs an extra alloc
        buf.extend_from_slice(self.ipp_proof.to_bytes().as_slice());
        buf
    }

    /// Deserializes the proof from a byte slice.
    ///
    /// Returns an error if the byte slice cannot be parsed into a `RangeProof`.
    pub fn from_bytes(slice: &[u8]) -> Result<RangeProof, ProofError> {
        if slice.len() % 32 != 0 {
            return Err(ProofError::FormatError);
        }
        if slice.len() < 7 * 32 {
            return Err(ProofError::FormatError);
        }

        use util::read32;

        let A = CompressedRistretto(read32(&slice[0 * 32..]));
        let S = CompressedRistretto(read32(&slice[1 * 32..]));
        let T_1 = CompressedRistretto(read32(&slice[2 * 32..]));
        let T_2 = CompressedRistretto(read32(&slice[3 * 32..]));

        let t_x = Scalar::from_canonical_bytes(read32(&slice[4 * 32..]))
            .ok_or(ProofError::FormatError)?;
        let t_x_blinding = Scalar::from_canonical_bytes(read32(&slice[5 * 32..]))
            .ok_or(ProofError::FormatError)?;
        let e_blinding = Scalar::from_canonical_bytes(read32(&slice[6 * 32..]))
            .ok_or(ProofError::FormatError)?;

        let ipp_proof = InnerProductProof::from_bytes(&slice[7 * 32..])?;

        Ok(RangeProof {
            A,
            S,
            T_1,
            T_2,
            t_x,
            t_x_blinding,
            e_blinding,
            ipp_proof,
        })
    }
}

impl Serialize for RangeProof {
    fn serialize<S>(&self, serializer: S) -> Result<S::Ok, S::Error>
    where
        S: Serializer,
    {
        serializer.serialize_bytes(&self.to_bytes()[..])
    }
}

impl<'de> Deserialize<'de> for RangeProof {
    fn deserialize<D>(deserializer: D) -> Result<Self, D::Error>
    where
        D: Deserializer<'de>,
    {
        struct RangeProofVisitor;

        impl<'de> Visitor<'de> for RangeProofVisitor {
            type Value = RangeProof;

            fn expecting(&self, formatter: &mut ::core::fmt::Formatter) -> ::core::fmt::Result {
                formatter.write_str("a valid RangeProof")
            }

            fn visit_bytes<E>(self, v: &[u8]) -> Result<RangeProof, E>
            where
                E: serde::de::Error,
            {
                RangeProof::from_bytes(v).map_err(serde::de::Error::custom)
            }
        }

        deserializer.deserialize_bytes(RangeProofVisitor)
    }
}

/// Compute
/// \\[
/// \delta(y,z) = (z - z^{2}) \langle \mathbf{1}, {\mathbf{y}}^{n \cdot m} \rangle - \sum_{j=0}^{m-1} z^{j+3} \cdot \langle \mathbf{1}, {\mathbf{2}}^{n \cdot m} \rangle
/// \\]
fn delta(n: usize, m: usize, y: &Scalar, z: &Scalar) -> Scalar {
    let sum_y = util::sum_of_powers(y, n * m);
    let sum_2 = util::sum_of_powers(&Scalar::from(2u64), n);
    let sum_z = util::sum_of_powers(z, m);

    (z - z * z) * sum_y - z * z * z * sum_2 * sum_z
}

#[cfg(test)]
mod tests {
    use super::*;

    use generators::PedersenGens;

    #[test]
    fn test_delta() {
        let mut rng = rand::thread_rng();
        let y = Scalar::random(&mut rng);
        let z = Scalar::random(&mut rng);

        // Choose n = 256 to ensure we overflow the group order during
        // the computation, to check that that's done correctly
        let n = 256;

        // code copied from previous implementation
        let z2 = z * z;
        let z3 = z2 * z;
        let mut power_g = Scalar::zero();
        let mut exp_y = Scalar::one(); // start at y^0 = 1
        let mut exp_2 = Scalar::one(); // start at 2^0 = 1
        for _ in 0..n {
            power_g += (z - z2) * exp_y - z3 * exp_2;

            exp_y = exp_y * y; // y^i -> y^(i+1)
            exp_2 = exp_2 + exp_2; // 2^i -> 2^(i+1)
        }

        assert_eq!(power_g, delta(n, 1, &y, &z),);
    }

    /// Given a bitsize `n`, test the following:
    ///
    /// 1. Generate `m` random values and create a proof they are all in range;
    /// 2. Serialize to wire format;
    /// 3. Deserialize from wire format;
    /// 4. Verify the proof.
    fn singleparty_create_and_verify_helper(n: usize, m: usize) {
        // Split the test into two scopes, so that it's explicit what
        // data is shared between the prover and the verifier.

        // Use bincode for serialization
        use bincode;

        // Both prover and verifier have access to the generators and the proof
        let max_bitsize = 64;
        let max_parties = 8;
        let pc_gens = PedersenGens::default();
        let bp_gens = BulletproofGens::new(max_bitsize, max_parties);

        // Serialized proof data
        let proof_bytes: Vec<u8>;
        let value_commitments: Vec<RistrettoPoint>;

        // Prover's scope
        {
            // 1. Generate the proof
            let mut transcript = Transcript::new(b"AggregatedRangeProofTest");

            use rand::Rng;
            let mut rng = rand::thread_rng();

            let (min, max) = (0u64, ((1u128 << n) - 1) as u64);
            let values: Vec<u64> = (0..m).map(|_| rng.gen_range(min, max)).collect();
            let blindings: Vec<Scalar> = (0..m).map(|_| Scalar::random(&mut rng)).collect();

            let proof = RangeProof::prove_multiple(
                &bp_gens,
                &pc_gens,
                &mut transcript,
                &values,
                &blindings,
                n,
            ).unwrap();

            // 2. Serialize
            proof_bytes = bincode::serialize(&proof).unwrap();

            // XXX would be nice to have some convenience API for this
            value_commitments = values
                .iter()
                .zip(blindings.iter())
                .map(|(&v, &v_blinding)| pc_gens.commit(v.into(), v_blinding))
                .collect();
        }

        println!(
            "Aggregated rangeproof of m={} proofs of n={} bits has size {} bytes",
            m,
            n,
            proof_bytes.len(),
        );

        // Verifier's scope
        {
            // 3. Deserialize
            let proof: RangeProof = bincode::deserialize(&proof_bytes).unwrap();

            // 4. Verify with the same customization label as above
            let mut transcript = Transcript::new(b"AggregatedRangeProofTest");

            assert!(
                proof
                    .verify(&bp_gens, &pc_gens, &mut transcript, &value_commitments, n)
                    .is_ok()
            );
        }
    }

    #[test]
    fn create_and_verify_n_32_m_1() {
        singleparty_create_and_verify_helper(32, 1);
    }

    #[test]
    fn create_and_verify_n_32_m_2() {
        singleparty_create_and_verify_helper(32, 2);
    }

    #[test]
    fn create_and_verify_n_32_m_4() {
        singleparty_create_and_verify_helper(32, 4);
    }

    #[test]
    fn create_and_verify_n_32_m_8() {
        singleparty_create_and_verify_helper(32, 8);
    }

    #[test]
    fn create_and_verify_n_64_m_1() {
        singleparty_create_and_verify_helper(64, 1);
    }

    #[test]
    fn create_and_verify_n_64_m_2() {
        singleparty_create_and_verify_helper(64, 2);
    }

    #[test]
    fn create_and_verify_n_64_m_4() {
        singleparty_create_and_verify_helper(64, 4);
    }

    #[test]
    fn create_and_verify_n_64_m_8() {
        singleparty_create_and_verify_helper(64, 8);
    }

    #[test]
    fn detect_dishonest_party_during_aggregation() {
        use self::dealer::*;
        use self::party::*;

        use errors::MPCError;

        // Simulate four parties, two of which will be dishonest and use a 64-bit value.
        let m = 4;
        let n = 32;

        let pc_gens = PedersenGens::default();
        let bp_gens = BulletproofGens::new(n, m);

        use rand::Rng;
        let mut rng = rand::thread_rng();
        let mut transcript = Transcript::new(b"AggregatedRangeProofTest");

        // Parties 0, 2 are honest and use a 32-bit value
        let v0 = rng.gen::<u32>() as u64;
        let v0_blinding = Scalar::random(&mut rng);
        let party0 = Party::new(&bp_gens, &pc_gens, v0, v0_blinding, n).unwrap();

        let v2 = rng.gen::<u32>() as u64;
        let v2_blinding = Scalar::random(&mut rng);
        let party2 = Party::new(&bp_gens, &pc_gens, v2, v2_blinding, n).unwrap();

        // Parties 1, 3 are dishonest and use a 64-bit value
        let v1 = rng.gen::<u64>();
        let v1_blinding = Scalar::random(&mut rng);
        let party1 = Party::new(&bp_gens, &pc_gens, v1, v1_blinding, n).unwrap();

        let v3 = rng.gen::<u64>();
        let v3_blinding = Scalar::random(&mut rng);
        let party3 = Party::new(&bp_gens, &pc_gens, v3, v3_blinding, n).unwrap();

        let dealer = Dealer::new(&bp_gens, &pc_gens, &mut transcript, n, m).unwrap();

        let (party0, value_com0) = party0.assign_position(0);
        let (party1, value_com1) = party1.assign_position(1);
        let (party2, value_com2) = party2.assign_position(2);
        let (party3, value_com3) = party3.assign_position(3);

        let (dealer, value_challenge) = dealer
            .receive_value_commitments(vec![value_com0, value_com1, value_com2, value_com3])
            .unwrap();

        let (party0, poly_com0) = party0.apply_challenge(&value_challenge);
        let (party1, poly_com1) = party1.apply_challenge(&value_challenge);
        let (party2, poly_com2) = party2.apply_challenge(&value_challenge);
        let (party3, poly_com3) = party3.apply_challenge(&value_challenge);

        let (dealer, poly_challenge) = dealer
            .receive_poly_commitments(vec![poly_com0, poly_com1, poly_com2, poly_com3])
            .unwrap();

        let share0 = party0.apply_challenge(&poly_challenge).unwrap();
        let share1 = party1.apply_challenge(&poly_challenge).unwrap();
        let share2 = party2.apply_challenge(&poly_challenge).unwrap();
        let share3 = party3.apply_challenge(&poly_challenge).unwrap();

        match dealer.receive_shares(&[share0, share1, share2, share3]) {
            Err(MPCError::MalformedProofShares { bad_shares }) => {
                assert_eq!(bad_shares, vec![1, 3]);
            }
            Err(_) => {
                panic!("Got wrong error type from malformed shares");
            }
            Ok(_) => {
                panic!("The proof was malformed, but it was not detected");
            }
        }
    }

    #[test]
    fn detect_dishonest_dealer_during_aggregation() {
        use self::dealer::*;
        use self::party::*;

        // Simulate one party
        let m = 1;
        let n = 32;

        let pc_gens = PedersenGens::default();
        let bp_gens = BulletproofGens::new(n, m);

        use rand::Rng;
        let mut rng = rand::thread_rng();
        let mut transcript = Transcript::new(b"AggregatedRangeProofTest");

        let v0 = rng.gen::<u32>() as u64;
        let v0_blinding = Scalar::random(&mut rng);
        let party0 = Party::new(&bp_gens, &pc_gens, v0, v0_blinding, n).unwrap();

        let dealer = Dealer::new(&bp_gens, &pc_gens, &mut transcript, n, m).unwrap();

        // Now do the protocol flow as normal....

        let (party0, value_com0) = party0.assign_position(0);

        let (dealer, value_challenge) = dealer.receive_value_commitments(vec![value_com0]).unwrap();

        let (party0, poly_com0) = party0.apply_challenge(&value_challenge);

        let (_dealer, mut poly_challenge) =
            dealer.receive_poly_commitments(vec![poly_com0]).unwrap();

        // But now simulate a malicious dealer choosing x = 0
        poly_challenge.x = Scalar::zero();

        let maybe_share0 = party0.apply_challenge(&poly_challenge);

        // XXX when we have error types, check finer info than "was error"
        assert!(maybe_share0.is_err());
    }
}<|MERGE_RESOLUTION|>--- conflicted
+++ resolved
@@ -58,7 +58,7 @@
         v: u64,
         v_blinding: &Scalar,
         n: usize,
-    ) -> Result<RangeProof, ProofError> {
+        ) -> Result<RangeProof, ProofError> {
         RangeProof::prove_multiple(bp_gens, pc_gens, transcript, &[v], &[*v_blinding], n)
     }
 
@@ -72,7 +72,7 @@
         values: &[u64],
         blindings: &[Scalar],
         n: usize,
-    ) -> Result<RangeProof, ProofError> {
+        ) -> Result<RangeProof, ProofError> {
         use self::dealer::*;
         use self::party::*;
 
@@ -94,11 +94,7 @@
         let parties: Vec<_> = values
             .iter()
             .zip(blindings.iter())
-<<<<<<< HEAD
-            .map(|(&v, &v_blinding)| Party::new(v, v_blinding, n, &generators))
-=======
             .map(|(&v, &v_blinding)| Party::new(bp_gens, pc_gens, v, v_blinding, n))
->>>>>>> 8accaa69
             // Collect the iterator of Results into a Result<Vec>, then unwrap it
             .collect::<Result<Vec<_>, _>>()?;
 
